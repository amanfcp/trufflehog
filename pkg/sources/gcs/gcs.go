--- conflicted
+++ resolved
@@ -303,12 +303,8 @@
 			entries[i] = memory.CacheEntry{Key: val, Value: val}
 		}
 
-<<<<<<< HEAD
-		c = memory.NewWithData(ctx, entries)
-=======
 		c = memory.NewWithData(entries)
 		ctx.Logger().V(3).Info("Loaded cache", "num_entries", len(entries))
->>>>>>> 677238c9
 	} else {
 		c = memory.New()
 	}
