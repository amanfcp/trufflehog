--- conflicted
+++ resolved
@@ -162,10 +162,6 @@
 
 		w.filename = file.Name()
 		w.file = file
-<<<<<<< HEAD
-		w.metrics.recordDiskWrite(file)
-=======
->>>>>>> 718afcd1
 
 		// Transfer existing data in buffer to the file, then clear the buffer.
 		// This ensures all the data is in one place - either entirely in the buffer or the file.
@@ -195,14 +191,10 @@
 		return nil
 	}
 
-<<<<<<< HEAD
-	defer w.bufPool.Put(w.buf)
-=======
 	// Return the buffer to the pool since the contents have been written to the file and
 	// the writer is transitioning to read-only mode.
 	defer w.bufPool.Put(w.buf)
 
->>>>>>> 718afcd1
 	if w.buf.Len() > 0 {
 		_, err := w.buf.WriteTo(w.file)
 		if err != nil {
