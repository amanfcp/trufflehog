--- conflicted
+++ resolved
@@ -12,23 +12,14 @@
 	"github.com/trufflesecurity/trufflehog/v3/pkg/cleantemp"
 	"github.com/trufflesecurity/trufflehog/v3/pkg/context"
 	"github.com/trufflesecurity/trufflehog/v3/pkg/writers/buffer"
-<<<<<<< HEAD
 	"github.com/trufflesecurity/trufflehog/v3/pkg/writers/buffer/ring"
-=======
->>>>>>> 32652a74
 )
 
 // sharedBufferPool is the shared buffer pool used by all BufferedFileWriters.
 // This allows for efficient reuse of buffers across multiple writers.
 var sharedBufferPool *buffer.Pool
 
-<<<<<<< HEAD
-func init() {
-	sharedBufferPool = buffer.NewBufferPool()
-}
-=======
 func init() { sharedBufferPool = buffer.NewBufferPool() }
->>>>>>> 32652a74
 
 type bufferedFileWriterMetrics struct{}
 
@@ -64,11 +55,7 @@
 	size      uint64 // Total size of the data written.
 
 	bufPool  *buffer.Pool   // Pool for storing buffers for reuse.
-<<<<<<< HEAD
 	buf      *ring.Ring     // Buffer for storing data under the threshold in memory.
-=======
-	buf      *buffer.Buffer // Buffer for storing data under the threshold in memory.
->>>>>>> 32652a74
 	filename string         // Name of the temporary file.
 	file     io.WriteCloser // File for storing data over the threshold.
 
@@ -90,11 +77,7 @@
 func New(ctx context.Context, opts ...Option) *BufferedFileWriter {
 	buf := sharedBufferPool.Get(ctx)
 	if buf == nil {
-<<<<<<< HEAD
 		buf = ring.NewRingBuffer(1 << 12)
-=======
-		buf = buffer.NewBuffer()
->>>>>>> 32652a74
 	}
 	w := &BufferedFileWriter{
 		threshold: defaultThreshold,
