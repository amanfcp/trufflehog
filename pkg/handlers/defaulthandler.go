--- conflicted
+++ resolved
@@ -221,15 +221,12 @@
 		}
 		defer fReader.Close()
 
-<<<<<<< HEAD
 		reReader, err := diskbufferreader.New(fReader)
 		if err != nil {
 			return fmt.Errorf("error creating reusable reader: %w", err)
 		}
 		defer reReader.Close()
 
-=======
->>>>>>> e2e25431
 		h.metrics.incFilesProcessed()
 		h.metrics.observeFileSize(fileSize)
 
